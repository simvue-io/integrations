from simvue_integrations.connectors.fds import FDSRun
import simvue
import threading
import time
import tempfile
from unittest.mock import patch
import uuid
import pathlib
import pytest

testdata = [
    (
        "fds_log.txt",
        1,
        {
            "max_vn": 0.14,
            "max_divergence": 3.2,
            "min_divergence": -1.0,
            "max_cfl": 0.17,
            "max_pressure_error": 730,
            "total_heat_release_rate": 152.324,
            "max_velocity_error": 0.0087,
            "radiation_loss_to_boundaries": -35.118,
            "pressure_iteration": 1
        },
    ),
    (
        "fds_log_multimesh.txt",
        2,
        {
            "max_cfl.mesh.1": 0.79,
            "max_divergence.mesh.1": 2.8,
            "min_divergence.mesh.1": -0.93,
            "max_vn.mesh.1": 0.60,
            "total_heat_release_rate.mesh.1": 71.663,
            "radiation_loss_to_boundaries.mesh.1": -18.336,
            "pressure_iteration": 2,
            "max_velocity_error": 0.022,
            "max_pressure_error": 13,
            "max_cfl.mesh.2": 0.77,
            "max_divergence.mesh.2": 2.8,
            "min_divergence.mesh.2": -0.70,
            "max_vn.mesh.2": 0.35,
            "total_heat_release_rate.mesh.2": 73.372,
            "radiation_loss_to_boundaries.mesh.2": -18.070,
        },
    ),
]

def mock_fds_process(self, *_, **__):
    """
    Mock process for creating FDS log file, in blocks of lines corresponding to each timestep.
    """
    temp_logfile = pathlib.Path(self.workdir_path).joinpath("fds_test.out").open(mode="w")
    def write_to_log():
        log_file = pathlib.Path(__file__).parent.joinpath("example_data", self.example_file).open("r")
        line_counter = 0
        for line in log_file:
            temp_logfile.write(line)
            time.sleep(0.01)
            # FDS file writes to the file in blocks, writing all lines for a given time step at once
            # So keep writing until you find an empty line which marks the end of a block, and flush
            if not line.strip():
                temp_logfile.flush()
            
        temp_logfile.flush()
        time.sleep(1)
        temp_logfile.close()
        self._trigger.set()
        return
    thread = threading.Thread(target=write_to_log)
    thread.start()
    
@pytest.mark.parametrize("file_name,num_meshes,expected_results", testdata, ids=("single_mesh", "multi_mesh"))
@patch.object(FDSRun, 'add_process', mock_fds_process)
def test_fds_log_parser(folder_setup, file_name, num_meshes, expected_results):
    """
    Check that values from FDS log file are uploaded as metrics.
    """ 
    name = 'test_fds_log_parser-%s' % str(uuid.uuid4())
    temp_dir = tempfile.TemporaryDirectory(prefix="fds_test")
    with FDSRun() as run:
<<<<<<< HEAD
=======
        # Attach example file and number of lines per block - cant find a better way to do pass this into the mocker :/
        run.example_file = file_name
        run.num_meshes = num_meshes
        
>>>>>>> d725f637
        run.config(disable_resources_metrics=True)
        run.init(name=name, folder=folder_setup)
        run_id = run.id
        run.launch(
            fds_input_file_path = pathlib.Path(__file__).parent.joinpath("example_data", "fds_input.fds"),
            workdir_path = temp_dir.name,
        )
        
           
    client = simvue.Client()
        
    # Check that 9 metrics have been created, one for each line in log per timestep
    metrics_names = client.get_metrics_names(run_id)
    assert sum(1 for name in metrics_names) == len(expected_results.keys())
    
    # Get all metrics from run, check last value of each matches last set of lines in file
    run_data = client.get_run(run_id)
    metrics = dict(run_data.metrics)
    for key, values in metrics.items():
        assert values["last"] == expected_results[key]
        
    # Check device activation time added as metadata
    assert run_data.metadata.get("timer_activation_time") == 3.003<|MERGE_RESOLUTION|>--- conflicted
+++ resolved
@@ -80,13 +80,10 @@
     name = 'test_fds_log_parser-%s' % str(uuid.uuid4())
     temp_dir = tempfile.TemporaryDirectory(prefix="fds_test")
     with FDSRun() as run:
-<<<<<<< HEAD
-=======
         # Attach example file and number of lines per block - cant find a better way to do pass this into the mocker :/
         run.example_file = file_name
         run.num_meshes = num_meshes
         
->>>>>>> d725f637
         run.config(disable_resources_metrics=True)
         run.init(name=name, folder=folder_setup)
         run_id = run.id
