# New Connector to Non-Python Software - [Enter Software Title]

## Description of Connector
[Describe what this Connector does - eg what values from which output files does it track, what does it upload to Simvue, why is it useful?]

## Software Details
- **Target Software**: [Enter name of software being tracked by this connector here]
- **Description of Software**: [Briefly describe what the software does]
- **Link to Software**: [Link to installation instructions or documentation for software]

## Testing Performed
- **Tested Version(s)**: [Versions of the software which the connector has been tested against]
- **Tested Operating System(s)**: [Names of operating systems which this has been tested against]
- **Tested Python Version(s)**: [The python versions which this connector has been tested against]
- **Tested Simvue Python API Version(s)**: [Versions of the Python API which this connector has been tested against]

## Documentation
- **Link to Documentation PR**: [Provide a link to a Pull Request in the Documentation repo, where the `Integrations` and `Examples` pages have been updated to include your Connector]
- **Link to Docker Container**: [Provide a link to a Docker container which contains the simulation software being tracked and some examples of your Connector in use]

## Links to Issues
<<<<<<< HEAD
[Provide links to any issues which have been raised or resolved due to this PR]

## Comments
[ Add any other comments about this PR here]
=======
[Provide links to any issues which have been fixed as a result of this PR]
>>>>>>> a7f319f4

## Checklist
- [ ] Code corresponds to the guidelines set out in the Contributing.md document
- [ ] Connector inherits from the generic `WrappedRun` class
- [ ] Any new Python package requirements have been added as an Extra to the `pyproject.toml`
- [ ] Unit tests have been added which check all functionality of the Connector, using Mock functions to replicate the simulation software
- [ ] All unit tests run and pass locally
- [ ] Integration tests have been added into the CI and are passing
- [ ] Code passes all pre-commit hooks
- [ ] The `Integrations` and `Examples` pages of the documentation have been updated to include information about your Connector, following the existing format
- [ ] A Docker image has been provided and pushed to the github Registry, which contains the simulation software being tracked, and examples of your Connector
- [ ] Example scripts of the connector in use have been provided<|MERGE_RESOLUTION|>--- conflicted
+++ resolved
@@ -19,14 +19,10 @@
 - **Link to Docker Container**: [Provide a link to a Docker container which contains the simulation software being tracked and some examples of your Connector in use]
 
 ## Links to Issues
-<<<<<<< HEAD
 [Provide links to any issues which have been raised or resolved due to this PR]
 
 ## Comments
-[ Add any other comments about this PR here]
-=======
-[Provide links to any issues which have been fixed as a result of this PR]
->>>>>>> a7f319f4
+[Add any other comments about this PR here]
 
 ## Checklist
 - [ ] Code corresponds to the guidelines set out in the Contributing.md document
