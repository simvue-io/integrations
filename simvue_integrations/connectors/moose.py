--- conflicted
+++ resolved
@@ -322,26 +322,16 @@
             )
 
     def post_simulation(self):
-<<<<<<< HEAD
-        """Simvue commands which are ran after the MOOSE simulation finishes.
-        """
-        for file in glob.glob(os.path.join(self.output_dir_path, f"{self.results_prefix}*")):
+        """Simvue commands which are ran after the MOOSE simulation finishes."""
+        for file in glob.glob(
+            os.path.join(self.output_dir_path, f"{self.results_prefix}*")
+        ):
             if os.path.abspath(file) == os.path.abspath(self.moose_file_path):
                 continue
             self.save_file(file, "output")
-            
+
         super().post_simulation()
-            
-=======
-        """Simvue commands which are ran after the MOOSE simulation finishes."""
-        if os.path.exists(
-            os.path.join(self.output_dir_path, f"{self.results_prefix}.e")
-        ):
-            self.save_file(
-                os.path.join(self.output_dir_path, f"{self.results_prefix}.e"), "output"
-            )
-
->>>>>>> 75132a9b
+
     @simvue.utilities.prettify_pydantic
     @pydantic.validate_call
     def launch(
