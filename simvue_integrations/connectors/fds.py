--- conflicted
+++ resolved
@@ -8,31 +8,22 @@
 import re
 import os
 import f90nml
-<<<<<<< HEAD
-import shutil
-=======
->>>>>>> 75132a9b
 import multiparser.parsing.tail as mp_tail_parser
 import multiparser.parsing.file as mp_file_parser
 
 from simvue_integrations.connectors.generic import WrappedRun
 
-<<<<<<< HEAD
+
 class FDSRun(WrappedRun):
-    
     def _soft_abort(self):
         """
         If an abort is triggered, creates a '.stop' file so that FDS simulation is stopped gracefully.
         """
         if not os.path.exists(f"{self._results_prefix}.stop"):
-            with open(f"{self._results_prefix}.stop", 'w') as stop_file:
+            with open(f"{self._results_prefix}.stop", "w") as stop_file:
                 stop_file.write("FDS simulation aborted due to Simvue Alert.")
                 stop_file.close()
-        
-=======
->>>>>>> 75132a9b
-
-class FDSRun(WrappedRun):
+
     @mp_tail_parser.log_parser
     def _log_parser(
         self, file_content: str, **__
@@ -208,13 +199,8 @@
         )
 
     def post_simulation(self):
-<<<<<<< HEAD
-        """Uploads files selected by user to Simvue for storage.
-        """
-=======
         """Uploads files selected by user to Simvue for storage."""
         self.log_event("FDS simulation complete!")
->>>>>>> 75132a9b
         self.update_metadata(self._activation_times_data)
 
         if self.upload_files is None:
@@ -236,9 +222,9 @@
                     ):
                         continue
                     self.save_file(file, "output")
-                    
+
         super().post_simulation()
-            
+
     @simvue.utilities.prettify_pydantic
     @pydantic.validate_call
     def launch(
