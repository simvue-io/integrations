--- conflicted
+++ resolved
@@ -54,11 +54,7 @@
             elif self._activation_times and 'Time Stepping' in line:
                 self._activation_times = False
             elif self._activation_times:
-<<<<<<< HEAD
                 match = re.match('\s+\d+\s+([\w]+)\s+\w+\s+([\d\.]+)\s*', line)
-=======
-                match = re.match(r'\s+\d+\s+([\w]+)\s+([\d\.]+)\ss.*', line)
->>>>>>> fd81f905
                 if match:
                     self._activation_times_data[f"{match.group(1)}_activation_time"] = float(match.group(2))
 
